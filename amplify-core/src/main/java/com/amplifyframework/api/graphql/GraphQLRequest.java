--- conflicted
+++ resolved
@@ -15,18 +15,12 @@
 
 package com.amplifyframework.api.graphql;
 
-<<<<<<< HEAD
 import com.google.gson.Gson;
-=======
-import androidx.annotation.NonNull;
-import androidx.annotation.Nullable;
->>>>>>> a57d7ef5
 
 import java.util.ArrayList;
 import java.util.HashMap;
 import java.util.List;
 import java.util.Map;
-<<<<<<< HEAD
 
 /**
  * A request against a GraphQL endpoint.
@@ -128,42 +122,6 @@
     public GraphQLRequest<T> addFragment(String fragment) {
         fragments.add(fragment);
         return this;
-=======
-import java.util.Objects;
-
-/**
- * A request against a GraphQL endpoint.
- * This is essentially just a wrapper around a string,
- * plus a fancy builder. In order to have obtained this string-wrapper,
- * you would have needed to go through the {@link GraphQLRequest.Builder}.
- */
-public final class GraphQLRequest {
-    private final String content;
-
-    /**
-     * Constructs a new GraphQLRequest.
-     * @param content The string content of the request body that will be
-     *                passed to a GraphQL endpoint
-     */
-    public GraphQLRequest(String content) {
-        this.content = Objects.requireNonNull(content);
-    }
-
-    /**
-     * Gets the content of the request.
-     * @return Request content
-     */
-    public String content() {
-        return content;
-    }
-
-    /**
-     * Gets a GraphQLRequest builder, that can be used to forumate a new request instance.
-     * @return GraphQLRequest builder instance
-     */
-    public static Builder builder() {
-        return new Builder();
->>>>>>> a57d7ef5
     }
 
     /**
@@ -174,157 +132,4 @@
     public Class<T> getModelClass() {
         return modelClass;
     }
-
-    /**
-     * Utility to generate {@link GraphQLRequest}s through fluent configuration
-     * methods.
-     */
-    public static final class Builder {
-        private String document;
-        private List<FieldValue> fieldValues;
-        private List<VariableValues> variableValues;
-        private List<String> fragments;
-
-        /**
-         * Constructs a new GraphQLRequest Builder.
-         */
-        public Builder() {
-            this.fieldValues = new ArrayList<>();
-            this.variableValues = new ArrayList<>();
-            this.fragments = new ArrayList<>();
-        }
-
-        /**
-         * Sets the document string to be used in the GraphQLRequest.
-         * @param document GraphQL document string
-         * @return Current builder instance, for fluent configuration call chaining
-         */
-        public Builder document(@NonNull String document) {
-            Builder.this.document = Objects.requireNonNull(document);
-            return Builder.this;
-        }
-
-        /**
-         * Adds a field value.
-         * @param name Name of field
-         * @param value Value of field
-         * @return Current Builder instance for fluent method chaining
-         */
-        public Builder field(String name, String value) {
-            Builder.this.fieldValues.add(new FieldValue(name, value));
-            return Builder.this;
-        }
-
-        /**
-         * Adds a variable value to the request.
-         * @param key The name of the variable
-         * @param value Its value
-         * @return Current Builder instance, for fluent method chaining
-         */
-        public Builder addVariable(String key, String value) {
-            variableValues.add(new VariableValues(key, value));
-            return Builder.this;
-        }
-
-        /**
-         * Adds a map of variable names and their string values.
-         * @param variables Variables to be added to request
-         * @return Current Builder instance for fluent configuration method chaining
-         */
-        public Builder addVariables(@Nullable Map<String, String> variables) {
-            if (variables != null) {
-                for (Map.Entry<String, String> variable : variables.entrySet()) {
-                    addVariable(variable.getKey(), variable.getValue());
-                }
-            }
-            return this;
-        }
-
-        /**
-         * Adds a fragment to the request.
-         * @param fragment A GraphQL fragment
-         * @return Current builder instance for fluent chaining of configuration calls
-         */
-        public Builder addFragment(String fragment) {
-            fragments.add(fragment);
-            return Builder.this;
-        }
-
-        /**
-         * Compiles the content of the request body, from the provided
-         * document, variable(s), and fragment(s).
-         * @return Content of the request body, as string
-         */
-        private String compileContent() {
-            final StringBuilder completeQuery = new StringBuilder();
-            final StringBuilder realQuery = new StringBuilder();
-
-            completeQuery.append("{\"query\":")
-                .append("\"");
-
-            realQuery.append(document
-                .replace("\"", "\\\"")
-                .replace("\n", "\\n")
-            );
-
-            for (String fragment : fragments) {
-                realQuery
-                    .append("fragment ")
-                    .append(fragment);
-            }
-
-            completeQuery.append(realQuery)
-                .append("\"")
-                .append(",")
-                .append("\"variables\":");
-            if (variableValues.isEmpty()) {
-                completeQuery.append("null");
-            } else {
-                completeQuery.append("{");
-                final int size = variableValues.size();
-                for (int i = 0; i < size; i++) {
-                    final VariableValues variableValues = this.variableValues.get(i);
-                    completeQuery.append("\"")
-                        .append(variableValues.getName())
-                        .append("\":");
-                    final Object value = variableValues.getValue();
-                    if (value == null) {
-                        completeQuery.append("null");
-                    } else if (value instanceof Number || value instanceof Boolean) {
-                        completeQuery.append(value.toString());
-                    } else {
-                        completeQuery.append("\"")
-                            .append(value.toString())
-                            .append("\"");
-                    }
-                    if (i != size - 1) {
-                        completeQuery.append(",");
-                    }
-                }
-                completeQuery.append("}");
-            }
-            completeQuery.append("}");
-
-            String contentString = completeQuery.toString();
-            for (FieldValue fieldValue : fieldValues) {
-                contentString = contentString.replace(
-                    "@" + fieldValue.getName(),
-                    "\\\"" + fieldValue.getValue() + "\\\"");
-            }
-
-            while (contentString.contains("\\\\")) {
-                contentString = contentString.replace("\\\\", "\\");
-            }
-
-            return contentString;
-        }
-
-        /**
-         * Builds a GraphQLRequest.
-         * @return A GraphQLRequest instance
-         */
-        public GraphQLRequest build() {
-            return new GraphQLRequest(compileContent());
-        }
-    }
 }