/*
 * Copyright 2019 Amazon.com, Inc. or its affiliates. All Rights Reserved.
 *
 * Licensed under the Apache License, Version 2.0 (the "License").
 * You may not use this file except in compliance with the License.
 * A copy of the License is located at
 *
 *  http://aws.amazon.com/apache2.0
 *
 * or in the "license" file accompanying this file. This file is distributed
 * on an "AS IS" BASIS, WITHOUT WARRANTIES OR CONDITIONS OF ANY KIND, either
 * express or implied. See the License for the specific language governing
 * permissions and limitations under the License.
 */

buildscript {
    repositories {
        google()
        jcenter()
        maven {
            url "https://plugins.gradle.org/m2/"
        }
    }

    dependencies {
        classpath 'com.android.tools.build:gradle:4.0.2'
        classpath 'org.jetbrains.kotlin:kotlin-gradle-plugin:1.4.31'
        classpath "org.jetbrains.dokka:dokka-gradle-plugin:1.6.10"
        classpath 'org.jlleitschuh.gradle:ktlint-gradle:9.4.1'
    }
}

def useAwsSdkReleaseBuild() {
    return hasProperty('useAwsSdkReleaseBuild') && project.useAwsSdkReleaseBuild == "true"
}

allprojects {
    repositories {
        maven {
            url = 'https://aws.oss.sonatype.org/content/repositories/snapshots/'
        }
        google()
        jcenter()
    }

    gradle.projectsEvaluated {
        tasks.withType(JavaCompile) {
            options.compilerArgs << "-Xlint:all" << "-Werror"
        }
        tasks.withType(Test) {
            minHeapSize = '128m'
            maxHeapSize = '4g'
        }
    }
}

task clean(type: Delete) {
    delete rootProject.buildDir
}

ext {
    buildToolsVersion = "30.0.2"
    compileSdkVersion = 30
    minSdkVersion = 16
    targetSdkVersion = 30
<<<<<<< HEAD

    awsSdkVersion = '2.52.1'
=======
    awsSDKReleaseVersion = '2.51.0'
    awsSdkVersion = useAwsSdkReleaseBuild() ? awsSDKReleaseVersion : "latest.integration"
>>>>>>> ee0add3d
    fragmentVersion = '1.3.1'
    navigationVersion = '2.3.4'
    dependency = [
        android: [
            desugartools: 'com.android.tools:desugar_jdk_libs:1.0.9',
        ],
        androidx: [
            v4support: 'androidx.legacy:legacy-support-v4:1.0.0',
            annotation: 'androidx.annotation:annotation:1.1.0',
            appcompat: 'androidx.appcompat:appcompat:1.2.0',
            core: 'androidx.core:core:1.3.2',
            core_ktx: 'androidx.core:core-ktx:1.3.2',
            nav: [
                fragment: "androidx.navigation:navigation-fragment:$navigationVersion",
                fragmentktx: "androidx.navigation:navigation-fragment-ktx:$navigationVersion",
                ui: "androidx.navigation:navigation-ui:$navigationVersion",
                uiktx: "androidx.navigation:navigation-ui-ktx:$navigationVersion",
                dynamicfeatures: "androidx.navigation:navigation-dynamic-features-fragment:$navigationVersion"
            ],
            multidex: 'androidx.multidex:multidex:2.0.1',
            test: [
                core: 'androidx.test:core:1.3.0',
                core_ktx: 'androidx.test:core-ktx:1.3.0',
                runner: 'androidx.test:runner:1.3.0',
                junit: 'androidx.test.ext:junit:1.1.2',
                espresso: 'androidx.test.espresso:espresso-core:3.3.0',
                orchestrator: 'androidx.test:orchestrator:1.3.0',
                navigation: "androidx.navigation:navigation-testing:$navigationVersion",
                fragment: "androidx.fragment:fragment-testing:$fragmentVersion",
                mockito: "org.mockito:mockito-core:3.8.0"
            ]
        ],
        aws: [
            core: "com.amazonaws:aws-android-sdk-core:$awsSdkVersion",
            s3: "com.amazonaws:aws-android-sdk-s3:$awsSdkVersion",
            comprehend: "com.amazonaws:aws-android-sdk-comprehend:$awsSdkVersion",
            authcore: "com.amazonaws:aws-android-sdk-auth-core:$awsSdkVersion",
            cognitoauth: "com.amazonaws:aws-android-sdk-cognitoauth:$awsSdkVersion",
            location: "com.amazonaws:aws-android-sdk-location:$awsSdkVersion",
            pinpoint: "com.amazonaws:aws-android-sdk-pinpoint:$awsSdkVersion",
            mobileclient: "com.amazonaws:aws-android-sdk-mobile-client:$awsSdkVersion",
            polly: "com.amazonaws:aws-android-sdk-polly:$awsSdkVersion",
            rekognition: "com.amazonaws:aws-android-sdk-rekognition:$awsSdkVersion",
            textract: "com.amazonaws:aws-android-sdk-textract:$awsSdkVersion",
            translate: "com.amazonaws:aws-android-sdk-translate:$awsSdkVersion"
        ],
        kotlin: [
            stdlib: 'org.jetbrains.kotlin:kotlin-stdlib:1.4.31',
            coroutines: 'org.jetbrains.kotlinx:kotlinx-coroutines-core:1.4.2'
        ],

        oauth2: 'com.google.auth:google-auth-library-oauth2-http:0.26.0',
        okhttp: 'com.squareup.okhttp3:okhttp:4.9.1',
        gson: 'com.google.code.gson:gson:2.8.9',
        maplibre: [
            sdk: 'org.maplibre.gl:android-sdk:9.5.2',
            annotations: 'org.maplibre.gl:android-plugin-annotation-v9:1.0.0'
        ],
        rxandroid: 'io.reactivex.rxjava3:rxandroid:3.0.0',
        rxjava: 'io.reactivex.rxjava3:rxjava:3.0.6',
        tensorflow: 'org.tensorflow:tensorflow-lite:2.0.0',
        uuidgen: 'com.fasterxml.uuid:java-uuid-generator:4.0.1',

        junit: 'junit:junit:4.13.2',
        mockito: 'org.mockito:mockito-core:3.1.0',
        mockk: 'io.mockk:mockk:1.10.6',
        mockwebserver: 'com.squareup.okhttp3:mockwebserver:4.9.1',
        robolectric: 'org.robolectric:robolectric:4.5.1',
        jsonassert: 'org.skyscreamer:jsonassert:1.5.0'
    ]
}

subprojects { project ->
    afterEvaluate {
        configureAndroidLibrary(project)
        project.apply from: '../jacoco.gradle'
    }
}

private void configureAndroidLibrary(Project project) {
    project.ext.VERSION_NAME = project.hasProperty('VERSION_NAME') ?
        project.findProperty('VERSION_NAME') :
        rootProject.findProperty('VERSION_NAME')

    if (project.hasProperty('signingKeyId')) {
        System.out.println("Getting signing info from protected source.")
        project.ext.'signing.keyId' = findProperty('signingKeyId')
        project.ext.'signing.password' = findProperty('signingPassword')
        project.ext.'signing.inMemoryKey' = findProperty('signingInMemoryKey')
    }

    project.android {
        buildToolsVersion rootProject.ext.buildToolsVersion
        compileSdkVersion rootProject.ext.compileSdkVersion

        defaultConfig {
            multiDexEnabled true
            minSdkVersion project.findProperty('minSdkVersion')
            targetSdkVersion rootProject.ext.targetSdkVersion
            versionName project.ext.VERSION_NAME
            testInstrumentationRunner 'androidx.test.runner.AndroidJUnitRunner'
            testInstrumentationRunnerArguments clearPackageData: 'true'
            consumerProguardFiles rootProject.file('configuration/consumer-rules.pro')

            testOptions {
                animationsDisabled = true
                unitTests {
                    includeAndroidResources = true
                }
            }
        }

        lintOptions {
            warningsAsErrors true
            abortOnError true
            enable 'UnusedResources'
            enable 'NewerVersionAvailable'
        }

        compileOptions {
            coreLibraryDesugaringEnabled true
            sourceCompatibility JavaVersion.VERSION_1_8
            targetCompatibility JavaVersion.VERSION_1_8
        }

        // Needed when running integration tests. The oauth2 library uses relies on two
        // dependencies (Apache's httpcore and httpclient), both of which include
        // META-INF/DEPENDENCIES. Tried a couple other options to no avail.
        packagingOptions {
            exclude 'META-INF/DEPENDENCIES'
        }

    }

    project.dependencies {
        coreLibraryDesugaring dependency.android.desugartools
    }
}
apply from: rootProject.file("configuration/instrumentation-tests.gradle")<|MERGE_RESOLUTION|>--- conflicted
+++ resolved
@@ -63,13 +63,8 @@
     compileSdkVersion = 30
     minSdkVersion = 16
     targetSdkVersion = 30
-<<<<<<< HEAD
-
-    awsSdkVersion = '2.52.1'
-=======
-    awsSDKReleaseVersion = '2.51.0'
+    awsSDKReleaseVersion = '2.52.1'
     awsSdkVersion = useAwsSdkReleaseBuild() ? awsSDKReleaseVersion : "latest.integration"
->>>>>>> ee0add3d
     fragmentVersion = '1.3.1'
     navigationVersion = '2.3.4'
     dependency = [
