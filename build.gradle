/*
 * Copyright 2022 Amazon.com, Inc. or its affiliates. All Rights Reserved.
 *
 * Licensed under the Apache License, Version 2.0 (the "License").
 * You may not use this file except in compliance with the License.
 * A copy of the License is located at
 *
 *  http://aws.amazon.com/apache2.0
 *
 * or in the "license" file accompanying this file. This file is distributed
 * on an "AS IS" BASIS, WITHOUT WARRANTIES OR CONDITIONS OF ANY KIND, either
 * express or implied. See the License for the specific language governing
 * permissions and limitations under the License.
 */

buildscript {
    repositories {
        google()
        jcenter()
        maven {
            url "https://plugins.gradle.org/m2/"
        }
    }

    dependencies {
        classpath 'com.android.tools.build:gradle:4.0.2'
        classpath 'org.jetbrains.kotlin:kotlin-gradle-plugin:1.6.10'
        classpath "org.jetbrains.dokka:dokka-gradle-plugin:1.6.10"
        classpath 'org.jlleitschuh.gradle:ktlint-gradle:9.4.1'
    }
}

allprojects {
    repositories {
        google()
        jcenter()
    }

    gradle.projectsEvaluated {
        tasks.withType(JavaCompile) {
            options.compilerArgs << "-Xlint:all" << "-Werror"
        }
        tasks.withType(Test) {
            minHeapSize = '128m'
            maxHeapSize = '4g'
        }
    }
}

task clean(type: Delete) {
    delete rootProject.buildDir
}

ext {
    buildToolsVersion = "30.0.2"
    compileSdkVersion = 30
    minSdkVersion = 24
    targetSdkVersion = 30

<<<<<<< HEAD
    awsSdkVersion = '2.50.1'
    awsKotlinSdkVersion = '0.16.3-beta'
=======
    awsSdkVersion = '2.51.0'
>>>>>>> b7a5f41d
    fragmentVersion = '1.3.1'
    navigationVersion = '2.3.4'
    dependency = [
        android: [
            desugartools: 'com.android.tools:desugar_jdk_libs:1.0.9',
        ],
        androidx: [
            v4support: 'androidx.legacy:legacy-support-v4:1.0.0',
            annotation: 'androidx.annotation:annotation:1.1.0',
            appcompat: 'androidx.appcompat:appcompat:1.2.0',
            core: 'androidx.core:core:1.3.2',
            core_ktx: 'androidx.core:core-ktx:1.3.2',
            workmanager: 'androidx.work:work-runtime-ktx:2.7.1',
            security: 'androidx.security:security-crypto:1.0.0',
            nav: [
                fragment: "androidx.navigation:navigation-fragment:$navigationVersion",
                fragmentktx: "androidx.navigation:navigation-fragment-ktx:$navigationVersion",
                ui: "androidx.navigation:navigation-ui:$navigationVersion",
                uiktx: "androidx.navigation:navigation-ui-ktx:$navigationVersion",
                dynamicfeatures: "androidx.navigation:navigation-dynamic-features-fragment:$navigationVersion"
            ],
            multidex: 'androidx.multidex:multidex:2.0.1',
            test: [
                core: 'androidx.test:core:1.3.0',
                core_ktx: 'androidx.test:core-ktx:1.3.0',
                runner: 'androidx.test:runner:1.3.0',
                junit: 'androidx.test.ext:junit:1.1.2',
                espresso: 'androidx.test.espresso:espresso-core:3.3.0',
                orchestrator: 'androidx.test:orchestrator:1.3.0',
                navigation: "androidx.navigation:navigation-testing:$navigationVersion",
                fragment: "androidx.fragment:fragment-testing:$fragmentVersion",
                mockito: "org.mockito:mockito-core:3.9.0",
                workmanager: "androidx.work:work-testing:2.7.1"
            ]
        ],
        aws: [
            core: "com.amazonaws:aws-android-sdk-core:$awsSdkVersion",
            comprehend: "aws.sdk.kotlin:comprehend:$awsKotlinSdkVersion",
            pinpoint: "com.amazonaws:aws-android-sdk-pinpoint:$awsSdkVersion",
            mobileclient: "com.amazonaws:aws-android-sdk-mobile-client:$awsSdkVersion",
            polly: "aws.sdk.kotlin:polly:$awsKotlinSdkVersion",
            rekognition: "aws.sdk.kotlin:rekognition:$awsKotlinSdkVersion",
            textract: "aws.sdk.kotlin:textract:$awsKotlinSdkVersion",
            translate: "aws.sdk.kotlin:translate:$awsKotlinSdkVersion",

            cognitoidentity: "aws.sdk.kotlin:cognitoidentity:$awsKotlinSdkVersion",
            cognitoidentityprovider: "aws.sdk.kotlin:cognitoidentityprovider:$awsKotlinSdkVersion",
            credentials: "aws.smithy.kotlin:aws-credentials:0.10.2",
            ktor: "aws.smithy.kotlin:http-client-engine-ktor:0.7.7",
            location: "aws.sdk.kotlin:location:$awsKotlinSdkVersion",
            s3: "aws.sdk.kotlin:s3:$awsKotlinSdkVersion",
            signing: "aws.smithy.kotlin:aws-signing-default:0.10.2",
            pinpointKotlin: "aws.sdk.kotlin:pinpoint:$awsKotlinSdkVersion"
        ],
        kotlin: [
            stdlib: 'org.jetbrains.kotlin:kotlin-stdlib:1.6.10',
            coroutines: 'org.jetbrains.kotlinx:kotlinx-coroutines-core:1.5.2',
            serializationJson: 'org.jetbrains.kotlinx:kotlinx-serialization-json:1.3.2',
            ktlint: 'org.jlleitschuh.gradle:ktlint-gradle:7.1.0',
            futures: 'androidx.concurrent:concurrent-futures-ktx:1.1.0',
            test: [
                junit: 'org.jetbrains.kotlin:kotlin-test-junit:1.5.31',
                coroutines: 'org.jetbrains.kotlinx:kotlinx-coroutines-test:1.6.1'
            ]
        ],

        oauth2: 'com.google.auth:google-auth-library-oauth2-http:0.26.0',
        okhttp: 'com.squareup.okhttp3:okhttp:4.9.1',
        gson: 'com.google.code.gson:gson:2.8.9',
        maplibre: [
            sdk: 'org.maplibre.gl:android-sdk:9.5.2',
            annotations: 'org.maplibre.gl:android-plugin-annotation-v9:1.0.0'
        ],
        rxandroid: 'io.reactivex.rxjava3:rxandroid:3.0.0',
        rxjava: 'io.reactivex.rxjava3:rxjava:3.0.6',
        tensorflow: 'org.tensorflow:tensorflow-lite:2.0.0',
        uuidgen: 'com.fasterxml.uuid:java-uuid-generator:4.0.1',

        junit: 'junit:junit:4.13.2',
        mockito: 'org.mockito:mockito-core:3.9.0',
        mockk: 'io.mockk:mockk:1.12.3',
        mockwebserver: 'com.squareup.okhttp3:mockwebserver:4.9.1',
        mockitoinline: 'org.mockito:mockito-inline:3.11.2',
        robolectric: 'org.robolectric:robolectric:4.5.1',
        jsonassert: 'org.skyscreamer:jsonassert:1.5.0'
    ]
}

subprojects { project ->
    apply plugin: 'org.jlleitschuh.gradle.ktlint'
    ktlint {
        android.set(true)
    }
    afterEvaluate {
        configureAndroidLibrary(project)
    }
}

private void configureAndroidLibrary(Project project) {
    project.ext.VERSION_NAME = project.hasProperty('VERSION_NAME') ?
        project.findProperty('VERSION_NAME') :
        rootProject.findProperty('VERSION_NAME')

    if (project.hasProperty('signingKeyId')) {
        System.out.println("Getting signing info from protected source.")
        project.ext.'signing.keyId' = findProperty('signingKeyId')
        project.ext.'signing.password' = findProperty('signingPassword')
        project.ext.'signing.inMemoryKey' = findProperty('signingInMemoryKey')
    }

    project.android {
        buildToolsVersion rootProject.ext.buildToolsVersion
        compileSdkVersion rootProject.ext.compileSdkVersion

        defaultConfig {
            multiDexEnabled true
            minSdkVersion project.findProperty('minSdkVersion')
            targetSdkVersion rootProject.ext.targetSdkVersion
            versionName project.ext.VERSION_NAME
            testInstrumentationRunner 'androidx.test.runner.AndroidJUnitRunner'
            testInstrumentationRunnerArguments clearPackageData: 'true'
            consumerProguardFiles rootProject.file('configuration/consumer-rules.pro')

            testOptions {
                animationsDisabled = true
                unitTests {
                    includeAndroidResources = true
                }
            }
        }

        lintOptions {
            warningsAsErrors true
            abortOnError true
            enable 'UnusedResources'
            enable 'NewerVersionAvailable'
        }

        compileOptions {
            coreLibraryDesugaringEnabled true
            sourceCompatibility JavaVersion.VERSION_1_8
            targetCompatibility JavaVersion.VERSION_1_8
        }

        // Needed when running integration tests. The oauth2 library uses relies on two
        // dependencies (Apache's httpcore and httpclient), both of which include
        // META-INF/DEPENDENCIES. Tried a couple other options to no avail.
        packagingOptions {
            exclude 'META-INF/DEPENDENCIES'
        }

    }

    project.dependencies {
        coreLibraryDesugaring dependency.android.desugartools
    }
}
apply from: rootProject.file("configuration/instrumentation-tests.gradle")<|MERGE_RESOLUTION|>--- conflicted
+++ resolved
@@ -57,12 +57,8 @@
     minSdkVersion = 24
     targetSdkVersion = 30
 
-<<<<<<< HEAD
-    awsSdkVersion = '2.50.1'
+    awsSdkVersion = '2.51.0'
     awsKotlinSdkVersion = '0.16.3-beta'
-=======
-    awsSdkVersion = '2.51.0'
->>>>>>> b7a5f41d
     fragmentVersion = '1.3.1'
     navigationVersion = '2.3.4'
     dependency = [
