/*
 * Copyright 2022 Amazon.com, Inc. or its affiliates. All Rights Reserved.
 *
 * Licensed under the Apache License, Version 2.0 (the "License").
 * You may not use this file except in compliance with the License.
 * A copy of the License is located at
 *
 *  http://aws.amazon.com/apache2.0
 *
 * or in the "license" file accompanying this file. This file is distributed
 * on an "AS IS" BASIS, WITHOUT WARRANTIES OR CONDITIONS OF ANY KIND, either
 * express or implied. See the License for the specific language governing
 * permissions and limitations under the License.
 */

package com.amplifyframework.auth.cognito

import aws.sdk.kotlin.services.cognitoidentityprovider.CognitoIdentityProviderClient
import aws.sdk.kotlin.services.cognitoidentityprovider.model.AttributeType
import aws.sdk.kotlin.services.cognitoidentityprovider.model.ChangePasswordRequest
import aws.sdk.kotlin.services.cognitoidentityprovider.model.ChangePasswordResponse
import aws.sdk.kotlin.services.cognitoidentityprovider.model.CodeDeliveryDetailsType
import aws.sdk.kotlin.services.cognitoidentityprovider.model.CognitoIdentityProviderException
import aws.sdk.kotlin.services.cognitoidentityprovider.model.ConfirmForgotPasswordRequest
import aws.sdk.kotlin.services.cognitoidentityprovider.model.ConfirmForgotPasswordResponse
<<<<<<< HEAD
import aws.sdk.kotlin.services.cognitoidentityprovider.model.DeliveryMediumType
import aws.sdk.kotlin.services.cognitoidentityprovider.model.GetUserRequest
import aws.sdk.kotlin.services.cognitoidentityprovider.model.GetUserResponse
import aws.sdk.kotlin.services.cognitoidentityprovider.model.UpdateUserAttributesRequest
import aws.sdk.kotlin.services.cognitoidentityprovider.model.UpdateUserAttributesResponse
=======
import aws.sdk.kotlin.services.cognitoidentityprovider.model.ConfirmSignUpRequest
import aws.sdk.kotlin.services.cognitoidentityprovider.model.ConfirmSignUpResponse
import aws.sdk.kotlin.services.cognitoidentityprovider.model.DeliveryMediumType
import aws.sdk.kotlin.services.cognitoidentityprovider.model.GetUserRequest
import aws.sdk.kotlin.services.cognitoidentityprovider.model.GetUserResponse
import aws.sdk.kotlin.services.cognitoidentityprovider.model.ResendConfirmationCodeRequest
import aws.sdk.kotlin.services.cognitoidentityprovider.model.ResendConfirmationCodeResponse
import aws.sdk.kotlin.services.cognitoidentityprovider.model.SignUpRequest
import aws.sdk.kotlin.services.cognitoidentityprovider.model.SignUpResponse
import com.amplifyframework.auth.AuthCodeDeliveryDetails
>>>>>>> 8cf5d070
import com.amplifyframework.auth.AuthException
import com.amplifyframework.auth.AuthUser
import com.amplifyframework.auth.AuthUserAttribute
import com.amplifyframework.auth.AuthUserAttributeKey
<<<<<<< HEAD
import com.amplifyframework.auth.cognito.options.AWSCognitoAuthUpdateUserAttributeOptions
import com.amplifyframework.auth.cognito.options.AWSCognitoAuthUpdateUserAttributesOptions
=======
import com.amplifyframework.auth.cognito.helpers.SRPHelper
>>>>>>> 8cf5d070
import com.amplifyframework.auth.cognito.usecases.ResetPasswordUseCase
import com.amplifyframework.auth.options.AuthConfirmResetPasswordOptions
import com.amplifyframework.auth.options.AuthConfirmSignUpOptions
import com.amplifyframework.auth.options.AuthResendSignUpCodeOptions
import com.amplifyframework.auth.options.AuthResetPasswordOptions
import com.amplifyframework.auth.options.AuthSignUpOptions
import com.amplifyframework.auth.options.AuthUpdateUserAttributesOptions
import com.amplifyframework.auth.result.AuthResetPasswordResult
import com.amplifyframework.auth.result.AuthSignUpResult
<<<<<<< HEAD
import com.amplifyframework.auth.result.AuthUpdateAttributeResult
import com.amplifyframework.auth.result.step.AuthUpdateAttributeStep
=======
import com.amplifyframework.auth.result.step.AuthNextSignUpStep
import com.amplifyframework.auth.result.step.AuthSignUpStep
>>>>>>> 8cf5d070
import com.amplifyframework.core.Action
import com.amplifyframework.core.Consumer
import com.amplifyframework.logging.Logger
import com.amplifyframework.statemachine.codegen.data.AmplifyCredential
import com.amplifyframework.statemachine.codegen.data.AuthConfiguration
import com.amplifyframework.statemachine.codegen.data.CognitoUserPoolTokens
import com.amplifyframework.statemachine.codegen.data.UserPoolConfiguration
import com.amplifyframework.statemachine.codegen.states.AuthState
import com.amplifyframework.statemachine.codegen.states.AuthenticationState
import com.amplifyframework.statemachine.codegen.states.AuthorizationState
import io.mockk.coEvery
import io.mockk.coJustRun
import io.mockk.coVerify
import io.mockk.every
import io.mockk.invoke
import io.mockk.justRun
import io.mockk.mockk
import io.mockk.mockkConstructor
import io.mockk.mockkObject
import io.mockk.mockkStatic
import io.mockk.slot
import io.mockk.verify
import java.util.concurrent.CountDownLatch
import java.util.concurrent.TimeUnit
import kotlin.test.assertEquals
import kotlin.test.assertFalse
import kotlin.test.assertNotNull
import kotlin.test.assertNull
import kotlin.test.assertTrue
import org.junit.Before
import org.junit.Ignore
import org.junit.Test

class RealAWSCognitoAuthPluginTest {

    private val dummyToken = "eyJhbGciOiJIUzI1NiIsInR5cCI6IkpXVCJ9.eyJ1c2VybmFtZSI6IkpvaG4gRG9lIiwiZXhwIjoxNTE2Mj" +
        "M5MDIyfQ.e4RpZTfAb3oXkfq3IwHtR_8Zhn0U1JDV7McZPlBXyhw"

    private var logger = mockk<Logger>(relaxed = true)
    private val appClientId = "app Client Id"
    private var authConfiguration = mockk<AuthConfiguration> {
        every { userPool } returns UserPoolConfiguration.invoke {
            this.appClientId = this@RealAWSCognitoAuthPluginTest.appClientId
        }
    }

    private val credentials = AmplifyCredential.UserPool(
        CognitoUserPoolTokens(dummyToken, dummyToken, dummyToken, 120L)
    )

    private val mockCognitoIPClient = mockk<CognitoIdentityProviderClient>()
    private var authService = mockk<AWSCognitoAuthServiceBehavior> {
        every { cognitoIdentityProviderClient } returns mockCognitoIPClient
    }

    private var authEnvironment = mockk<AuthEnvironment> {
        every { configuration } returns authConfiguration
        every { logger } returns this@RealAWSCognitoAuthPluginTest.logger
        every { cognitoAuthService } returns authService
    }

    private var currentState: AuthenticationState = AuthenticationState.Configured()

    private var authStateMachine = mockk<AuthStateMachine>(relaxed = true) {
        every { getCurrentState(captureLambda()) } answers {
            lambda<(AuthState) -> Unit>().invoke(
                mockk {
                    every { authNState } returns currentState
                }
            )
        }
    }
    private var credentialStoreStateMachine = mockk<CredentialStoreStateMachine>(relaxed = true)

    private lateinit var plugin: RealAWSCognitoAuthPlugin

    @Before
    fun setup() {
        plugin = RealAWSCognitoAuthPlugin(
            authConfiguration,
            authEnvironment,
            authStateMachine,
            credentialStoreStateMachine,
            logger
        )

        mockkStatic("com.amplifyframework.auth.cognito.AWSCognitoAuthSessionKt")
        every { any<AmplifyCredential>().isValid() } returns true

        // set up user pool
        coEvery { authConfiguration.userPool } returns UserPoolConfiguration.invoke {
            appClientId = "app Client Id"
            appClientSecret = "app Client Secret"
        }

        // set up SRP helper
        mockkObject(SRPHelper)
        coEvery { SRPHelper.getSecretHash(any(), any(), any()) } returns "dummy Hash"
    }

    @Test
    fun signUpFailsIfNotConfigured() {
        // GIVEN
        val onSuccess = mockk<Consumer<AuthSignUpResult>>()
        val onError = mockk<Consumer<AuthException>>(relaxed = true)
        val expectedAuthError = AuthException(
            "Sign up failed.",
            "Cognito User Pool not configured. Please check amplifyconfiguration.json file."
        )
        currentState = AuthenticationState.NotConfigured()

        // WHEN
        plugin.signUp("user", "pass", AuthSignUpOptions.builder().build(), onSuccess, onError)

        // THEN
        verify(exactly = 0) { onSuccess.accept(any()) }
        verify { onError.accept(expectedAuthError) }
    }

    @Test
    fun `update password with success`() {
        // GIVEN
        val latch = CountDownLatch(1)
        val onSuccess = mockk<Action> {
            every { call() } answers { latch.countDown() }
        }
        val onError = mockk<Consumer<AuthException>>(relaxed = true)

        val currentAuthState = mockk<AuthState> {
            every { authNState } returns AuthenticationState.SignedIn(mockk())
            every { authZState } returns AuthorizationState.SessionEstablished(credentials)
        }
        every { authStateMachine.getCurrentState(captureLambda()) } answers {
            lambda<(AuthState) -> Unit>().invoke(currentAuthState)
        }

        coEvery {
            authService.cognitoIdentityProviderClient?.changePassword(any<ChangePasswordRequest>())
        } returns ChangePasswordResponse.invoke { }

        // WHEN
        plugin.updatePassword("old", "new", onSuccess, onError)

        assertTrue { latch.await(5, TimeUnit.SECONDS) }

        verify { onSuccess.call() }
        coVerify(exactly = 0) { onError.accept(any()) }
    }

    @Test
    fun `update password fails when not in SignedIn state`() {
        // GIVEN
        val onSuccess = mockk<Action>(relaxed = true)
        val latch = CountDownLatch(1)
        val onError = mockk<Consumer<AuthException>> {
            every { accept(AuthException.InvalidStateException()) } answers { latch.countDown() }
        }

        currentState = AuthenticationState.NotConfigured()

        // WHEN
        plugin.updatePassword("old", "new", onSuccess, onError)
        assertTrue { latch.await(5, TimeUnit.SECONDS) }

        verify(exactly = 0) { onSuccess.call() }
        verify { onError.accept(AuthException.InvalidStateException()) }
    }

    @Test
    @Ignore("fix use case")
    fun `update password fails when cognitoIdentityProviderClient not set`() {
        val onSuccess = mockk<Action>(relaxed = true)
        val latch = CountDownLatch(1)
        val onError = mockk<Consumer<AuthException>> {
            every { accept(any()) } answers { latch.countDown() }
        }
        val currentAuthState = mockk<AuthState> {
            every { authNState } returns AuthenticationState.SignedIn(mockk())
            every { authZState } returns AuthorizationState.SessionEstablished(credentials)
        }
        every { authStateMachine.getCurrentState(captureLambda()) } answers {
            lambda<(AuthState) -> Unit>().invoke(currentAuthState)
        }

        plugin.updatePassword("old", "new", onSuccess, onError)
        assertTrue { latch.await(5, TimeUnit.SECONDS) }

        verify(exactly = 0) { onSuccess.call() }
        coVerify { onError.accept(any()) }
    }

    @Test
    fun `reset password fails if cognitoIdentityProviderClient is not set`() {
        // GIVEN
        val onSuccess = mockk<Consumer<AuthResetPasswordResult>>()
        val onError = mockk<Consumer<AuthException>>(relaxed = true)
        val expectedAuthError = AuthException.InvalidUserPoolConfigurationException(
            IllegalArgumentException("Required value was null.")
        )

        val userPool = UserPoolConfiguration.invoke { appClientId = "app Client Id" }
        every { authService.cognitoIdentityProviderClient } returns null
        every { authConfiguration.userPool } returns userPool

        val errorCaptor = slot<AuthException.InvalidUserPoolConfigurationException>()
        justRun { onError.accept(capture(errorCaptor)) }

        // WHEN
        plugin.resetPassword("user", AuthResetPasswordOptions.defaults(), onSuccess, onError)

        // THEN
        verify(exactly = 0) { onSuccess.accept(any()) }
        assertEquals(expectedAuthError.toString(), errorCaptor.captured.toString())
    }

    @Test
    fun `reset password fails if appClientId is not set`() {
        // GIVEN
        val onSuccess = mockk<Consumer<AuthResetPasswordResult>>()
        val onError = mockk<Consumer<AuthException>>(relaxed = true)
        val expectedAuthError = AuthException.InvalidUserPoolConfigurationException(
            IllegalArgumentException("Required value was null.")
        )

        val userPool = UserPoolConfiguration.invoke { appClientId = null }
        every { authService.cognitoIdentityProviderClient } returns mockk()
        every { authConfiguration.userPool } returns userPool

        val errorCaptor = slot<AuthException.InvalidUserPoolConfigurationException>()
        justRun { onError.accept(capture(errorCaptor)) }

        // WHEN
        plugin.resetPassword("user", AuthResetPasswordOptions.defaults(), onSuccess, onError)

        // THEN
        verify(exactly = 0) { onSuccess.accept(any()) }
        assertEquals(expectedAuthError.toString(), errorCaptor.captured.toString())
    }

    @Ignore("Test fails in build server")
    @Test
    fun `reset password executes ResetPasswordUseCase if required params are set`() {
        // GIVEN
        val onSuccess = mockk<Consumer<AuthResetPasswordResult>>()
        val onError = mockk<Consumer<AuthException>>()
        val options = mockk<AuthResetPasswordOptions>()
        val username = "user"

        mockkConstructor(ResetPasswordUseCase::class)

        every { authService.cognitoIdentityProviderClient } returns mockk()
        every { authConfiguration.userPool } returns UserPoolConfiguration.invoke { appClientId = "app Client Id" }
        coJustRun { anyConstructed<ResetPasswordUseCase>().execute(username, options, onSuccess, onError) }

        // WHEN
        plugin.resetPassword(username, options, onSuccess, onError)

        // THEN
        coVerify { anyConstructed<ResetPasswordUseCase>().execute(username, options, onSuccess, onError) }
    }

    @Test
    fun `fetch user attributes with success`() {
        // GIVEN
        val onSuccess = mockk<Consumer<MutableList<AuthUserAttribute>>>(relaxed = true)
        val onError = mockk<Consumer<AuthException>>(relaxed = true)
        val listenLatch = CountDownLatch(1)

        val currentAuthState = mockk<AuthState> {
            every { authNState } returns AuthenticationState.SignedIn(mockk())
            every { authZState } returns AuthorizationState.SessionEstablished(credentials)
        }
        every { authStateMachine.getCurrentState(captureLambda()) } answers {
            lambda<(AuthState) -> Unit>().invoke(currentAuthState)
        }

        val userAttributes = listOf(
            AttributeType.invoke {
                name = "email"
                value = "email"
            },
            AttributeType.invoke {
                name = "nickname"
                value = "nickname"
            }
        )

        val expectedResult = buildList {
            userAttributes.mapTo(this) {
                AuthUserAttribute(
                    AuthUserAttributeKey.custom(it.name),
                    it.value
                )
            }
        }

        coEvery {
            authService.cognitoIdentityProviderClient?.getUser(any<GetUserRequest>())
        } returns GetUserResponse.invoke {
            this.userAttributes = userAttributes
        }

        every {
            onSuccess.accept(expectedResult.toMutableList())
        } answers {
            listenLatch.countDown()
        }

        // WHEN
        plugin.fetchUserAttributes(onSuccess, onError)

        assertTrue { listenLatch.await(5, TimeUnit.SECONDS) }
        coVerify(exactly = 1) { onSuccess.accept(expectedResult.toMutableList()) }
        coVerify(exactly = 0) { onError.accept(any()) }
    }

    @Test
    fun `fetch user attributes fails when not in SignedIn state`() {
        // GIVEN
        val onSuccess = mockk<Consumer<MutableList<AuthUserAttribute>>>(relaxed = true)
        val onError = mockk<Consumer<AuthException>>(relaxed = true)
        val listenLatch = CountDownLatch(1)

        currentState = AuthenticationState.NotConfigured()

        every {
            onError.accept(AuthException.InvalidStateException())
        } answers {
            listenLatch.countDown()
        }

        // WHEN
        plugin.fetchUserAttributes(onSuccess, onError)

        assertTrue { listenLatch.await(5, TimeUnit.SECONDS) }
        coVerify(exactly = 1) { onError.accept(AuthException.InvalidStateException()) }
        verify(exactly = 0) { onSuccess.accept(any()) }
    }

    @Test
    fun `confirmResetPassword fails if authentication state is NotConfigured`() {
        // Given
        val latch = CountDownLatch(1)
        currentState = AuthenticationState.NotConfigured()
        val onSuccess = mockk<Action> { every { call() } answers { latch.countDown() } }
        val onError = mockk<Consumer<AuthException>> { every { accept(any()) } answers { latch.countDown() } }
        val expectedError = AuthException(
            "Confirm Reset Password failed.",
            "Cognito User Pool not configured. Please check amplifyconfiguration.json file."
        )

        // When
        plugin.confirmResetPassword("user", "pass", "code", mockk(), onSuccess, onError)
        assertTrue { latch.await(5, TimeUnit.SECONDS) }

        // Then
        verify(exactly = 0) { onSuccess.call() }
        verify { onError.accept(expectedError) }
    }

    @Test
    fun `confirmResetPassword calls confirmForgotPassword API with given arguments`() {
        // GIVEN
        val latch = CountDownLatch(1)
        val requestBuilderCaptor = slot<ConfirmForgotPasswordRequest.Builder.() -> Unit>()
        coEvery { mockCognitoIPClient.confirmForgotPassword(capture(requestBuilderCaptor)) } coAnswers {
            ConfirmForgotPasswordResponse.invoke { }
        }

        val user = "username"
        val pass = "passworD"
        val code = "007"

        val expectedRequestBuilder: ConfirmForgotPasswordRequest.Builder.() -> Unit = {
            username = user
            password = pass
            confirmationCode = code
            clientMetadata = mapOf()
            clientId = appClientId
        }

        // WHEN
        plugin.confirmResetPassword(
            user,
            pass,
            code,
            AuthConfirmResetPasswordOptions.defaults(),
            { latch.countDown() },
            { latch.countDown() }
        )

        // THEN
        assertTrue { latch.await(5, TimeUnit.SECONDS) }

        println(ConfirmForgotPasswordRequest.invoke(expectedRequestBuilder))
        println(ConfirmForgotPasswordRequest.invoke(requestBuilderCaptor.captured))
        assertEquals(
            ConfirmForgotPasswordRequest.invoke(expectedRequestBuilder),
            ConfirmForgotPasswordRequest.invoke(requestBuilderCaptor.captured)
        )
    }

    @Test
    fun `onSuccess is called when confirmResetPassword call succeeds`() {
        // GIVEN
        val latch = CountDownLatch(1)
        val onSuccess = mockk<Action> {
            every { call() } answers { latch.countDown() }
        }
        val onError = mockk<Consumer<AuthException>>()
        val user = "username"
        val pass = "passworD"
        val code = "007"

        coEvery { mockCognitoIPClient.confirmForgotPassword(captureLambda()) } coAnswers {
            ConfirmForgotPasswordResponse.invoke { }
        }

        // WHEN
        plugin.confirmResetPassword(user, pass, code, AuthConfirmResetPasswordOptions.defaults(), onSuccess, onError)

        // THEN
        assertTrue { latch.await(5, TimeUnit.SECONDS) }
        verify(exactly = 0) { onError.accept(any()) }
        verify(exactly = 1) { onSuccess.call() }
    }

    @Test
    fun `AuthException is thrown when confirmForgotPassword API call fails`() {
        // GIVEN
        val latch = CountDownLatch(1)
        val onSuccess = mockk<Action>()
        val onError = mockk<Consumer<AuthException>>()

        val user = "username"
        val pass = "passworD"
        val code = "007"

        val expectedException = CognitoIdentityProviderException("Some SDK Message")
        coEvery { mockCognitoIPClient.confirmForgotPassword(captureLambda()) } coAnswers {
            throw expectedException
        }

        val resultCaptor = slot<AuthException>()
        every { onError.accept(capture(resultCaptor)) } answers { latch.countDown() }

        // WHEN
        plugin.confirmResetPassword(user, pass, code, AuthConfirmResetPasswordOptions.defaults(), onSuccess, onError)

        // THEN
        assertTrue { latch.await(5, TimeUnit.SECONDS) }
        verify(exactly = 0) { onSuccess.call() }
        verify { onError.accept(resultCaptor.captured) }

        assertEquals(expectedException, resultCaptor.captured.cause)
    }

    @Test
<<<<<<< HEAD
    fun `update user attribute fails when not in SignedIn state`() {
        // GIVEN
        val onSuccess = mockk<Consumer<AuthUpdateAttributeResult>>(relaxed = true)
        val onError = mockk<Consumer<AuthException>>(relaxed = true)
        val listenLatch = CountDownLatch(1)

        currentState = AuthenticationState.NotConfigured()

        val resultCaptor = slot<AuthException.InvalidStateException>()
        every { onError.accept(capture(resultCaptor)) } answers { listenLatch.countDown() }

        // WHEN
        plugin.updateUserAttribute(
            AuthUserAttribute(AuthUserAttributeKey.email(), "test@test.com"),
            onSuccess,
            onError
        )

        assertTrue { listenLatch.await(5, TimeUnit.SECONDS) }
        verify(exactly = 1) { onError.accept(resultCaptor.captured) }
        verify(exactly = 0) { onSuccess.accept(any()) }
    }

    @Test
    fun `update user attributes fails when not in SignedIn state`() {
        // GIVEN
        val onSuccess = mockk<Consumer<MutableMap<AuthUserAttributeKey, AuthUpdateAttributeResult>>>(relaxed = true)
        val onError = mockk<Consumer<AuthException>>(relaxed = true)
        val listenLatch = CountDownLatch(1)

        currentState = AuthenticationState.NotConfigured()

        val resultCaptor = slot<AuthException.InvalidStateException>()
        every { onError.accept(capture(resultCaptor)) } answers { listenLatch.countDown() }

        // WHEN
        plugin.updateUserAttributes(
            mutableListOf(
                AuthUserAttribute(AuthUserAttributeKey.email(), "test@test.com"),
                AuthUserAttribute(AuthUserAttributeKey.nickname(), "test")
            ),
            AuthUpdateUserAttributesOptions.defaults(),
            onSuccess,
            onError
        )

        assertTrue { listenLatch.await(5, TimeUnit.SECONDS) }
        verify(exactly = 1) { onError.accept(resultCaptor.captured) }
        verify(exactly = 0) { onSuccess.accept(any()) }
    }

    @Test
    fun `update single user attribute with no attribute options and delivery code success`() {
        // GIVEN
        val onSuccess = mockk<Consumer<AuthUpdateAttributeResult>>(relaxed = true)
        val onError = mockk<Consumer<AuthException>>(relaxed = true)
        val listenLatch = CountDownLatch(1)

        val currentAuthState = mockk<AuthState> {
            every { authNState } returns AuthenticationState.SignedIn(mockk())
            every { authZState } returns AuthorizationState.SessionEstablished(credentials)
        }
        every { authStateMachine.getCurrentState(captureLambda()) } answers {
            lambda<(AuthState) -> Unit>().invoke(currentAuthState)
        }

        coEvery {
            authService.cognitoIdentityProviderClient?.updateUserAttributes(any<UpdateUserAttributesRequest>())
        } returns UpdateUserAttributesResponse.invoke {
        }

        val slot = slot<AuthUpdateAttributeResult>()

        every {
            onSuccess.accept(capture(slot))
        } answers {
            listenLatch.countDown()
        }

        // WHEN
        plugin.updateUserAttribute(
            AuthUserAttribute(AuthUserAttributeKey.email(), "test@test.com"),
            onSuccess,
            onError
        )

        assertTrue { listenLatch.await(5, TimeUnit.SECONDS) }
        coVerify(exactly = 1) { onSuccess.accept(slot.captured) }
        assertTrue(slot.captured.isUpdated, "attribute should be successfully updated")
        assertNotNull(slot.captured.nextStep, "next step should not be null")
        assertNull(slot.captured.nextStep.codeDeliveryDetails, "code delivery details should be null")
        assertEquals(
            slot.captured.nextStep.updateAttributeStep,
            AuthUpdateAttributeStep.DONE,
            "next step should be done"
        )
        coVerify(exactly = 0) { onError.accept(any()) }
    }

    @Test
    fun `update single user attribute with attribute options and no delivery code success`() {
        // GIVEN
        val onSuccess = mockk<Consumer<AuthUpdateAttributeResult>>(relaxed = true)
        val onError = mockk<Consumer<AuthException>>(relaxed = true)
        val listenLatch = CountDownLatch(1)

        val currentAuthState = mockk<AuthState> {
            every { authNState } returns AuthenticationState.SignedIn(mockk())
            every { authZState } returns AuthorizationState.SessionEstablished(credentials)
        }
        every { authStateMachine.getCurrentState(captureLambda()) } answers {
            lambda<(AuthState) -> Unit>().invoke(currentAuthState)
        }

        coEvery {
            authService.cognitoIdentityProviderClient?.updateUserAttributes(any<UpdateUserAttributesRequest>())
        } returns UpdateUserAttributesResponse.invoke {
        }

        val slot = slot<AuthUpdateAttributeResult>()

        every {
            onSuccess.accept(capture(slot))
        } answers {
            listenLatch.countDown()
        }

        val builder = AWSCognitoAuthUpdateUserAttributeOptions.builder().metadata(
            mapOf("x" to "x", "y" to "y", "z" to "z")
        )
        // WHEN
        plugin.updateUserAttribute(
            AuthUserAttribute(AuthUserAttributeKey.email(), "test@test.com"),
            builder.build(),
            onSuccess,
            onError
        )

        assertTrue { listenLatch.await(50, TimeUnit.SECONDS) }
        coVerify(exactly = 1) { onSuccess.accept(slot.captured) }
        assertTrue(slot.captured.isUpdated, "attribute should be successfully updated")
        assertNotNull(slot.captured.nextStep, "next step should not be null")
        assertNull(slot.captured.nextStep.codeDeliveryDetails, "code delivery details should be null")
        assertEquals(
            slot.captured.nextStep.updateAttributeStep,
            AuthUpdateAttributeStep.DONE,
            "next step should be done"
        )
        coVerify(exactly = 0) { onError.accept(any()) }
    }

    @Test
    fun `update user attributes with delivery code success`() {
        // GIVEN
        val onSuccess = mockk<Consumer<MutableMap<AuthUserAttributeKey, AuthUpdateAttributeResult>>>(relaxed = true)
        val onError = mockk<Consumer<AuthException>>(relaxed = true)
        val listenLatch = CountDownLatch(1)

        val currentAuthState = mockk<AuthState> {
            every { authNState } returns AuthenticationState.SignedIn(mockk())
            every { authZState } returns AuthorizationState.SessionEstablished(credentials)
        }
        every { authStateMachine.getCurrentState(captureLambda()) } answers {
            lambda<(AuthState) -> Unit>().invoke(currentAuthState)
        }

        coEvery {
            authService.cognitoIdentityProviderClient?.updateUserAttributes(any<UpdateUserAttributesRequest>())
        } returns UpdateUserAttributesResponse.invoke {
            codeDeliveryDetailsList = listOf(
                CodeDeliveryDetailsType.invoke {
                    attributeName = "email"
                    deliveryMedium = DeliveryMediumType.Email
                }
            )
        }

        val slot = slot<MutableMap<AuthUserAttributeKey, AuthUpdateAttributeResult>>()

        every {
            onSuccess.accept(capture(slot))
        } answers {
            listenLatch.countDown()
        }

        val builder = AWSCognitoAuthUpdateUserAttributesOptions.builder().metadata(
            mapOf("x" to "x", "y" to "y", "z" to "z")
        )

        // WHEN
        plugin.updateUserAttributes(
            mutableListOf(
                AuthUserAttribute(AuthUserAttributeKey.email(), "test@test.com"),
                AuthUserAttribute(AuthUserAttributeKey.nickname(), "test")
            ),
            builder.build(),
            onSuccess,
            onError
        )

        assertTrue { listenLatch.await(50, TimeUnit.SECONDS) }
        coVerify(exactly = 1) { onSuccess.accept(slot.captured) }
        assertEquals(slot.captured.size, 2)
        // nickname
        assertNotNull(slot.captured[AuthUserAttributeKey.nickname()], "nick name should be in result")
        assertTrue(
            slot.captured[AuthUserAttributeKey.nickname()]?.isUpdated ?: false,
            "nickname attribute should be successfully updated"
        )
        assertNotNull(
            slot.captured[AuthUserAttributeKey.nickname()]?.nextStep,
            "next step should not be null for nickname attribute"
        )
        assertNull(
            slot.captured[AuthUserAttributeKey.nickname()]?.nextStep?.codeDeliveryDetails,
            "code delivery details should be null for nickname attribute"
        )
        assertEquals(
            slot.captured[AuthUserAttributeKey.nickname()]?.nextStep?.updateAttributeStep,
            AuthUpdateAttributeStep.DONE,
            "next step for nickname attribute should be done"
        )

        // email
        assertNotNull(slot.captured[AuthUserAttributeKey.email()], "email should be in result")
        assertFalse(
            slot.captured[AuthUserAttributeKey.email()]?.isUpdated ?: false,
            "email attribute should not be successfully updated"
        )
        assertNotNull(
            slot.captured[AuthUserAttributeKey.email()]?.nextStep,
            "next step should not be null for email attribute"
        )
        assertNotNull(
            slot.captured[AuthUserAttributeKey.email()]?.nextStep?.codeDeliveryDetails,
            "code delivery details should not be null for email attribute"
        )
        assertEquals(
            slot.captured[AuthUserAttributeKey.email()]?.nextStep?.codeDeliveryDetails?.attributeName,
            "email",
            "email attribute should not be successfully updated"
        )
        assertEquals(
            slot.captured[AuthUserAttributeKey.email()]?.nextStep?.updateAttributeStep,
            AuthUpdateAttributeStep.CONFIRM_ATTRIBUTE_WITH_CODE,
            "next step for email attribute should be confirm_attribute_with_code"
        )
        coVerify(exactly = 0) { onError.accept(any()) }
=======
    fun `test signup API with given arguments`() {
        val latch = CountDownLatch(1)

        // GIVEN
        val username = "user"
        val password = "password"
        val email = "user@domain.com"
        val options = AuthSignUpOptions.builder().userAttribute(AuthUserAttributeKey.email(), email).build()

        val currentAuthState = mockk<AuthState> {
            coEvery { authNState } returns AuthenticationState.Configured()
        }
        coEvery { authStateMachine.getCurrentState(captureLambda()) } coAnswers {
            lambda<(AuthState) -> Unit>().invoke(currentAuthState)
        }

        val requestCaptor = slot<SignUpRequest.Builder.() -> Unit>()
        coEvery { authService.cognitoIdentityProviderClient?.signUp(capture(requestCaptor)) } coAnswers {
            latch.countDown()
            mockk()
        }

        val expectedRequest: SignUpRequest.Builder.() -> Unit = {
            clientId = "app Client Id"
            this.username = username
            this.password = password
            userAttributes = listOf(
                AttributeType {
                    name = "email"
                    value = email
                }
            )
            secretHash = "dummy Hash"
        }

        // WHEN
        plugin.signUp(username, password, options, {}, {})
        assertTrue { latch.await(5, TimeUnit.SECONDS) }

        // THEN
        assertEquals(SignUpRequest.invoke(expectedRequest), SignUpRequest.invoke(requestCaptor.captured))
    }

    @Test
    fun `test signup success`() {
        val latch = CountDownLatch(1)

        // GIVEN
        val onSuccess = mockk<Consumer<AuthSignUpResult>>()
        val onError = mockk<Consumer<AuthException>>()
        val username = "user"
        val password = "password"
        val email = "user@domain.com"
        val options = AuthSignUpOptions.builder().userAttribute(AuthUserAttributeKey.email(), email).build()

        val resultCaptor = slot<AuthSignUpResult>()
        every { onSuccess.accept(capture(resultCaptor)) } answers { latch.countDown() }

        val currentAuthState = mockk<AuthState> {
            coEvery { authNState } returns AuthenticationState.Configured()
        }
        coEvery { authStateMachine.getCurrentState(captureLambda()) } coAnswers {
            lambda<(AuthState) -> Unit>().invoke(currentAuthState)
        }

        val deliveryDetails = mapOf(
            "DESTINATION" to email,
            "MEDIUM" to "EMAIL",
            "ATTRIBUTE" to "attributeName"
        )

        val expectedAuthSignUpResult = AuthSignUpResult(
            false,
            AuthNextSignUpStep(
                AuthSignUpStep.CONFIRM_SIGN_UP_STEP,
                mapOf(),
                AuthCodeDeliveryDetails(
                    deliveryDetails.getValue("DESTINATION"),
                    AuthCodeDeliveryDetails.DeliveryMedium.fromString(deliveryDetails.getValue("MEDIUM")),
                    deliveryDetails.getValue("ATTRIBUTE")
                )
            ),
            AuthUser("", username)
        )

        coEvery { authService.cognitoIdentityProviderClient?.signUp(captureLambda()) } coAnswers {
            SignUpResponse.invoke {
                this.codeDeliveryDetails {
                    this.attributeName = "attributeName"
                    this.deliveryMedium = DeliveryMediumType.Email
                    this.destination = email
                }
            }
        }

        // WHEN
        plugin.signUp(username, password, options, onSuccess, onError)
        assertTrue { latch.await(5, TimeUnit.SECONDS) }

        // THEN
        verify(exactly = 0) { onError.accept(any()) }
        verify(exactly = 1) { onSuccess.accept(resultCaptor.captured) }

        assertEquals(expectedAuthSignUpResult, resultCaptor.captured)
    }

    @Test
    fun `test confirm signup API with given arguments`() {
        val latch = CountDownLatch(1)

        // GIVEN
        val username = "user"
        val confirmationCode = "123456"
        val options = AuthConfirmSignUpOptions.defaults()

        val currentAuthState = mockk<AuthState> {
            coEvery { authNState } returns AuthenticationState.Configured()
        }
        coEvery { authStateMachine.getCurrentState(captureLambda()) } coAnswers {
            lambda<(AuthState) -> Unit>().invoke(currentAuthState)
        }

        val requestCaptor = slot<ConfirmSignUpRequest.Builder.() -> Unit>()
        coEvery { authService.cognitoIdentityProviderClient?.confirmSignUp(capture(requestCaptor)) } coAnswers {
            latch.countDown()
            mockk()
        }

        val expectedRequest: ConfirmSignUpRequest.Builder.() -> Unit = {
            clientId = "app Client Id"
            this.username = username
            this.confirmationCode = confirmationCode
            secretHash = "dummy Hash"
        }

        // WHEN
        plugin.confirmSignUp(username, confirmationCode, options, {}, {})
        assertTrue { latch.await(5, TimeUnit.SECONDS) }

        // THEN
        assertEquals(ConfirmSignUpRequest.invoke(expectedRequest), ConfirmSignUpRequest.invoke(requestCaptor.captured))
    }

    @Test
    fun `test signup code success`() {
        val latch = CountDownLatch(1)

        // GIVEN
        val onSuccess = mockk<Consumer<AuthSignUpResult>>()
        val onError = mockk<Consumer<AuthException>>()
        val username = "user"
        val confirmationCode = "123456"
        val options = AuthConfirmSignUpOptions.defaults()

        val resultCaptor = slot<AuthSignUpResult>()
        every { onSuccess.accept(capture(resultCaptor)) } answers { latch.countDown() }

        val currentAuthState = mockk<AuthState> {
            coEvery { authNState } returns AuthenticationState.Configured()
        }
        coEvery { authStateMachine.getCurrentState(captureLambda()) } coAnswers {
            lambda<(AuthState) -> Unit>().invoke(currentAuthState)
        }

        val expectedAuthSignUpResult = AuthSignUpResult(
            true,
            AuthNextSignUpStep(AuthSignUpStep.DONE, mapOf(), null),
            null
        )

        coEvery { authService.cognitoIdentityProviderClient?.confirmSignUp(captureLambda()) } coAnswers {
            ConfirmSignUpResponse.invoke { }
        }

        // WHEN
        plugin.confirmSignUp(username, confirmationCode, options, onSuccess, onError)
        assertTrue { latch.await(5, TimeUnit.SECONDS) }

        // THEN
        verify(exactly = 0) { onError.accept(any()) }
        verify(exactly = 1) { onSuccess.accept(resultCaptor.captured) }

        assertEquals(expectedAuthSignUpResult, resultCaptor.captured)
    }

    @Test
    fun `test resend signup code API with given arguments`() {
        val latch = CountDownLatch(1)

        // GIVEN
        val username = "user"

        val currentAuthState = mockk<AuthState> {
            coEvery { authNState } returns AuthenticationState.Configured()
        }
        coEvery { authStateMachine.getCurrentState(captureLambda()) } coAnswers {
            lambda<(AuthState) -> Unit>().invoke(currentAuthState)
        }

        val requestCaptor = slot<ResendConfirmationCodeRequest.Builder.() -> Unit>()
        coEvery {
            authService.cognitoIdentityProviderClient?.resendConfirmationCode(capture(requestCaptor))
        } coAnswers {
            latch.countDown()
            mockk()
        }

        val expectedRequest: ResendConfirmationCodeRequest.Builder.() -> Unit = {
            clientId = "app Client Id"
            this.username = username
            secretHash = "dummy Hash"
        }

        // WHEN
        plugin.resendSignUpCode(
            username,
            AuthResendSignUpCodeOptions.defaults(),
            { latch.countDown() },
            { latch.countDown() }
        )
        assertTrue { latch.await(5, TimeUnit.SECONDS) }

        // THEN
        assertEquals(
            ResendConfirmationCodeRequest.invoke(expectedRequest),
            ResendConfirmationCodeRequest.invoke(requestCaptor.captured)
        )
    }

    @Test
    fun `test resend signup code success`() {
        val latch = CountDownLatch(1)

        // GIVEN
        val onSuccess = mockk<Consumer<AuthSignUpResult>>()
        val onError = mockk<Consumer<AuthException>>()
        val username = "user"

        val resultCaptor = slot<AuthSignUpResult>()
        every { onSuccess.accept(capture(resultCaptor)) } answers { latch.countDown() }

        val currentAuthState = mockk<AuthState> {
            coEvery { authNState } returns AuthenticationState.Configured()
        }
        coEvery { authStateMachine.getCurrentState(captureLambda()) } coAnswers {
            lambda<(AuthState) -> Unit>().invoke(currentAuthState)
        }

        val deliveryDetails = mapOf(
            "DESTINATION" to "destination",
            "MEDIUM" to "EMAIL",
            "ATTRIBUTE" to "attributeName"
        )

        val expectedAuthSignUpResult = AuthSignUpResult(
            false,
            AuthNextSignUpStep(
                AuthSignUpStep.CONFIRM_SIGN_UP_STEP,
                mapOf(),
                AuthCodeDeliveryDetails(
                    deliveryDetails.getValue("DESTINATION"),
                    AuthCodeDeliveryDetails.DeliveryMedium.fromString(deliveryDetails.getValue("MEDIUM")),
                    deliveryDetails.getValue("ATTRIBUTE")
                )
            ),
            AuthUser("", username)
        )

        coEvery { authService.cognitoIdentityProviderClient?.resendConfirmationCode(captureLambda()) } coAnswers {
            ResendConfirmationCodeResponse.invoke {
                this.codeDeliveryDetails {
                    this.attributeName = "attributeName"
                    this.deliveryMedium = DeliveryMediumType.Email
                    this.destination = "destination"
                }
            }
        }

        // WHEN
        plugin.resendSignUpCode(username, AuthResendSignUpCodeOptions.defaults(), onSuccess, onError)
        assertTrue { latch.await(5, TimeUnit.SECONDS) }

        // THEN
        verify(exactly = 0) { onError.accept(any()) }
        verify(exactly = 1) { onSuccess.accept(resultCaptor.captured) }

        assertEquals(expectedAuthSignUpResult, resultCaptor.captured)
>>>>>>> 8cf5d070
    }
}<|MERGE_RESOLUTION|>--- conflicted
+++ resolved
@@ -23,13 +23,7 @@
 import aws.sdk.kotlin.services.cognitoidentityprovider.model.CognitoIdentityProviderException
 import aws.sdk.kotlin.services.cognitoidentityprovider.model.ConfirmForgotPasswordRequest
 import aws.sdk.kotlin.services.cognitoidentityprovider.model.ConfirmForgotPasswordResponse
-<<<<<<< HEAD
 import aws.sdk.kotlin.services.cognitoidentityprovider.model.DeliveryMediumType
-import aws.sdk.kotlin.services.cognitoidentityprovider.model.GetUserRequest
-import aws.sdk.kotlin.services.cognitoidentityprovider.model.GetUserResponse
-import aws.sdk.kotlin.services.cognitoidentityprovider.model.UpdateUserAttributesRequest
-import aws.sdk.kotlin.services.cognitoidentityprovider.model.UpdateUserAttributesResponse
-=======
 import aws.sdk.kotlin.services.cognitoidentityprovider.model.ConfirmSignUpRequest
 import aws.sdk.kotlin.services.cognitoidentityprovider.model.ConfirmSignUpResponse
 import aws.sdk.kotlin.services.cognitoidentityprovider.model.DeliveryMediumType
@@ -40,17 +34,15 @@
 import aws.sdk.kotlin.services.cognitoidentityprovider.model.SignUpRequest
 import aws.sdk.kotlin.services.cognitoidentityprovider.model.SignUpResponse
 import com.amplifyframework.auth.AuthCodeDeliveryDetails
->>>>>>> 8cf5d070
+import aws.sdk.kotlin.services.cognitoidentityprovider.model.UpdateUserAttributesRequest
+import aws.sdk.kotlin.services.cognitoidentityprovider.model.UpdateUserAttributesResponse
 import com.amplifyframework.auth.AuthException
 import com.amplifyframework.auth.AuthUser
 import com.amplifyframework.auth.AuthUserAttribute
 import com.amplifyframework.auth.AuthUserAttributeKey
-<<<<<<< HEAD
 import com.amplifyframework.auth.cognito.options.AWSCognitoAuthUpdateUserAttributeOptions
 import com.amplifyframework.auth.cognito.options.AWSCognitoAuthUpdateUserAttributesOptions
-=======
 import com.amplifyframework.auth.cognito.helpers.SRPHelper
->>>>>>> 8cf5d070
 import com.amplifyframework.auth.cognito.usecases.ResetPasswordUseCase
 import com.amplifyframework.auth.options.AuthConfirmResetPasswordOptions
 import com.amplifyframework.auth.options.AuthConfirmSignUpOptions
@@ -60,13 +52,10 @@
 import com.amplifyframework.auth.options.AuthUpdateUserAttributesOptions
 import com.amplifyframework.auth.result.AuthResetPasswordResult
 import com.amplifyframework.auth.result.AuthSignUpResult
-<<<<<<< HEAD
 import com.amplifyframework.auth.result.AuthUpdateAttributeResult
 import com.amplifyframework.auth.result.step.AuthUpdateAttributeStep
-=======
 import com.amplifyframework.auth.result.step.AuthNextSignUpStep
 import com.amplifyframework.auth.result.step.AuthSignUpStep
->>>>>>> 8cf5d070
 import com.amplifyframework.core.Action
 import com.amplifyframework.core.Consumer
 import com.amplifyframework.logging.Logger
@@ -525,256 +514,6 @@
     }
 
     @Test
-<<<<<<< HEAD
-    fun `update user attribute fails when not in SignedIn state`() {
-        // GIVEN
-        val onSuccess = mockk<Consumer<AuthUpdateAttributeResult>>(relaxed = true)
-        val onError = mockk<Consumer<AuthException>>(relaxed = true)
-        val listenLatch = CountDownLatch(1)
-
-        currentState = AuthenticationState.NotConfigured()
-
-        val resultCaptor = slot<AuthException.InvalidStateException>()
-        every { onError.accept(capture(resultCaptor)) } answers { listenLatch.countDown() }
-
-        // WHEN
-        plugin.updateUserAttribute(
-            AuthUserAttribute(AuthUserAttributeKey.email(), "test@test.com"),
-            onSuccess,
-            onError
-        )
-
-        assertTrue { listenLatch.await(5, TimeUnit.SECONDS) }
-        verify(exactly = 1) { onError.accept(resultCaptor.captured) }
-        verify(exactly = 0) { onSuccess.accept(any()) }
-    }
-
-    @Test
-    fun `update user attributes fails when not in SignedIn state`() {
-        // GIVEN
-        val onSuccess = mockk<Consumer<MutableMap<AuthUserAttributeKey, AuthUpdateAttributeResult>>>(relaxed = true)
-        val onError = mockk<Consumer<AuthException>>(relaxed = true)
-        val listenLatch = CountDownLatch(1)
-
-        currentState = AuthenticationState.NotConfigured()
-
-        val resultCaptor = slot<AuthException.InvalidStateException>()
-        every { onError.accept(capture(resultCaptor)) } answers { listenLatch.countDown() }
-
-        // WHEN
-        plugin.updateUserAttributes(
-            mutableListOf(
-                AuthUserAttribute(AuthUserAttributeKey.email(), "test@test.com"),
-                AuthUserAttribute(AuthUserAttributeKey.nickname(), "test")
-            ),
-            AuthUpdateUserAttributesOptions.defaults(),
-            onSuccess,
-            onError
-        )
-
-        assertTrue { listenLatch.await(5, TimeUnit.SECONDS) }
-        verify(exactly = 1) { onError.accept(resultCaptor.captured) }
-        verify(exactly = 0) { onSuccess.accept(any()) }
-    }
-
-    @Test
-    fun `update single user attribute with no attribute options and delivery code success`() {
-        // GIVEN
-        val onSuccess = mockk<Consumer<AuthUpdateAttributeResult>>(relaxed = true)
-        val onError = mockk<Consumer<AuthException>>(relaxed = true)
-        val listenLatch = CountDownLatch(1)
-
-        val currentAuthState = mockk<AuthState> {
-            every { authNState } returns AuthenticationState.SignedIn(mockk())
-            every { authZState } returns AuthorizationState.SessionEstablished(credentials)
-        }
-        every { authStateMachine.getCurrentState(captureLambda()) } answers {
-            lambda<(AuthState) -> Unit>().invoke(currentAuthState)
-        }
-
-        coEvery {
-            authService.cognitoIdentityProviderClient?.updateUserAttributes(any<UpdateUserAttributesRequest>())
-        } returns UpdateUserAttributesResponse.invoke {
-        }
-
-        val slot = slot<AuthUpdateAttributeResult>()
-
-        every {
-            onSuccess.accept(capture(slot))
-        } answers {
-            listenLatch.countDown()
-        }
-
-        // WHEN
-        plugin.updateUserAttribute(
-            AuthUserAttribute(AuthUserAttributeKey.email(), "test@test.com"),
-            onSuccess,
-            onError
-        )
-
-        assertTrue { listenLatch.await(5, TimeUnit.SECONDS) }
-        coVerify(exactly = 1) { onSuccess.accept(slot.captured) }
-        assertTrue(slot.captured.isUpdated, "attribute should be successfully updated")
-        assertNotNull(slot.captured.nextStep, "next step should not be null")
-        assertNull(slot.captured.nextStep.codeDeliveryDetails, "code delivery details should be null")
-        assertEquals(
-            slot.captured.nextStep.updateAttributeStep,
-            AuthUpdateAttributeStep.DONE,
-            "next step should be done"
-        )
-        coVerify(exactly = 0) { onError.accept(any()) }
-    }
-
-    @Test
-    fun `update single user attribute with attribute options and no delivery code success`() {
-        // GIVEN
-        val onSuccess = mockk<Consumer<AuthUpdateAttributeResult>>(relaxed = true)
-        val onError = mockk<Consumer<AuthException>>(relaxed = true)
-        val listenLatch = CountDownLatch(1)
-
-        val currentAuthState = mockk<AuthState> {
-            every { authNState } returns AuthenticationState.SignedIn(mockk())
-            every { authZState } returns AuthorizationState.SessionEstablished(credentials)
-        }
-        every { authStateMachine.getCurrentState(captureLambda()) } answers {
-            lambda<(AuthState) -> Unit>().invoke(currentAuthState)
-        }
-
-        coEvery {
-            authService.cognitoIdentityProviderClient?.updateUserAttributes(any<UpdateUserAttributesRequest>())
-        } returns UpdateUserAttributesResponse.invoke {
-        }
-
-        val slot = slot<AuthUpdateAttributeResult>()
-
-        every {
-            onSuccess.accept(capture(slot))
-        } answers {
-            listenLatch.countDown()
-        }
-
-        val builder = AWSCognitoAuthUpdateUserAttributeOptions.builder().metadata(
-            mapOf("x" to "x", "y" to "y", "z" to "z")
-        )
-        // WHEN
-        plugin.updateUserAttribute(
-            AuthUserAttribute(AuthUserAttributeKey.email(), "test@test.com"),
-            builder.build(),
-            onSuccess,
-            onError
-        )
-
-        assertTrue { listenLatch.await(50, TimeUnit.SECONDS) }
-        coVerify(exactly = 1) { onSuccess.accept(slot.captured) }
-        assertTrue(slot.captured.isUpdated, "attribute should be successfully updated")
-        assertNotNull(slot.captured.nextStep, "next step should not be null")
-        assertNull(slot.captured.nextStep.codeDeliveryDetails, "code delivery details should be null")
-        assertEquals(
-            slot.captured.nextStep.updateAttributeStep,
-            AuthUpdateAttributeStep.DONE,
-            "next step should be done"
-        )
-        coVerify(exactly = 0) { onError.accept(any()) }
-    }
-
-    @Test
-    fun `update user attributes with delivery code success`() {
-        // GIVEN
-        val onSuccess = mockk<Consumer<MutableMap<AuthUserAttributeKey, AuthUpdateAttributeResult>>>(relaxed = true)
-        val onError = mockk<Consumer<AuthException>>(relaxed = true)
-        val listenLatch = CountDownLatch(1)
-
-        val currentAuthState = mockk<AuthState> {
-            every { authNState } returns AuthenticationState.SignedIn(mockk())
-            every { authZState } returns AuthorizationState.SessionEstablished(credentials)
-        }
-        every { authStateMachine.getCurrentState(captureLambda()) } answers {
-            lambda<(AuthState) -> Unit>().invoke(currentAuthState)
-        }
-
-        coEvery {
-            authService.cognitoIdentityProviderClient?.updateUserAttributes(any<UpdateUserAttributesRequest>())
-        } returns UpdateUserAttributesResponse.invoke {
-            codeDeliveryDetailsList = listOf(
-                CodeDeliveryDetailsType.invoke {
-                    attributeName = "email"
-                    deliveryMedium = DeliveryMediumType.Email
-                }
-            )
-        }
-
-        val slot = slot<MutableMap<AuthUserAttributeKey, AuthUpdateAttributeResult>>()
-
-        every {
-            onSuccess.accept(capture(slot))
-        } answers {
-            listenLatch.countDown()
-        }
-
-        val builder = AWSCognitoAuthUpdateUserAttributesOptions.builder().metadata(
-            mapOf("x" to "x", "y" to "y", "z" to "z")
-        )
-
-        // WHEN
-        plugin.updateUserAttributes(
-            mutableListOf(
-                AuthUserAttribute(AuthUserAttributeKey.email(), "test@test.com"),
-                AuthUserAttribute(AuthUserAttributeKey.nickname(), "test")
-            ),
-            builder.build(),
-            onSuccess,
-            onError
-        )
-
-        assertTrue { listenLatch.await(50, TimeUnit.SECONDS) }
-        coVerify(exactly = 1) { onSuccess.accept(slot.captured) }
-        assertEquals(slot.captured.size, 2)
-        // nickname
-        assertNotNull(slot.captured[AuthUserAttributeKey.nickname()], "nick name should be in result")
-        assertTrue(
-            slot.captured[AuthUserAttributeKey.nickname()]?.isUpdated ?: false,
-            "nickname attribute should be successfully updated"
-        )
-        assertNotNull(
-            slot.captured[AuthUserAttributeKey.nickname()]?.nextStep,
-            "next step should not be null for nickname attribute"
-        )
-        assertNull(
-            slot.captured[AuthUserAttributeKey.nickname()]?.nextStep?.codeDeliveryDetails,
-            "code delivery details should be null for nickname attribute"
-        )
-        assertEquals(
-            slot.captured[AuthUserAttributeKey.nickname()]?.nextStep?.updateAttributeStep,
-            AuthUpdateAttributeStep.DONE,
-            "next step for nickname attribute should be done"
-        )
-
-        // email
-        assertNotNull(slot.captured[AuthUserAttributeKey.email()], "email should be in result")
-        assertFalse(
-            slot.captured[AuthUserAttributeKey.email()]?.isUpdated ?: false,
-            "email attribute should not be successfully updated"
-        )
-        assertNotNull(
-            slot.captured[AuthUserAttributeKey.email()]?.nextStep,
-            "next step should not be null for email attribute"
-        )
-        assertNotNull(
-            slot.captured[AuthUserAttributeKey.email()]?.nextStep?.codeDeliveryDetails,
-            "code delivery details should not be null for email attribute"
-        )
-        assertEquals(
-            slot.captured[AuthUserAttributeKey.email()]?.nextStep?.codeDeliveryDetails?.attributeName,
-            "email",
-            "email attribute should not be successfully updated"
-        )
-        assertEquals(
-            slot.captured[AuthUserAttributeKey.email()]?.nextStep?.updateAttributeStep,
-            AuthUpdateAttributeStep.CONFIRM_ATTRIBUTE_WITH_CODE,
-            "next step for email attribute should be confirm_attribute_with_code"
-        )
-        coVerify(exactly = 0) { onError.accept(any()) }
-=======
     fun `test signup API with given arguments`() {
         val latch = CountDownLatch(1)
 
@@ -1062,6 +801,256 @@
         verify(exactly = 1) { onSuccess.accept(resultCaptor.captured) }
 
         assertEquals(expectedAuthSignUpResult, resultCaptor.captured)
->>>>>>> 8cf5d070
+    }
+
+    @Test
+    fun `update user attribute fails when not in SignedIn state`() {
+        // GIVEN
+        val onSuccess = mockk<Consumer<AuthUpdateAttributeResult>>(relaxed = true)
+        val onError = mockk<Consumer<AuthException>>(relaxed = true)
+        val listenLatch = CountDownLatch(1)
+
+        currentState = AuthenticationState.NotConfigured()
+
+        val resultCaptor = slot<AuthException.InvalidStateException>()
+        every { onError.accept(capture(resultCaptor)) } answers { listenLatch.countDown() }
+
+        // WHEN
+        plugin.updateUserAttribute(
+            AuthUserAttribute(AuthUserAttributeKey.email(), "test@test.com"),
+            onSuccess,
+            onError
+        )
+
+        assertTrue { listenLatch.await(5, TimeUnit.SECONDS) }
+        verify(exactly = 1) { onError.accept(resultCaptor.captured) }
+        verify(exactly = 0) { onSuccess.accept(any()) }
+    }
+
+    @Test
+    fun `update user attributes fails when not in SignedIn state`() {
+        // GIVEN
+        val onSuccess = mockk<Consumer<MutableMap<AuthUserAttributeKey, AuthUpdateAttributeResult>>>(relaxed = true)
+        val onError = mockk<Consumer<AuthException>>(relaxed = true)
+        val listenLatch = CountDownLatch(1)
+
+        currentState = AuthenticationState.NotConfigured()
+
+        val resultCaptor = slot<AuthException.InvalidStateException>()
+        every { onError.accept(capture(resultCaptor)) } answers { listenLatch.countDown() }
+
+        // WHEN
+        plugin.updateUserAttributes(
+            mutableListOf(
+                AuthUserAttribute(AuthUserAttributeKey.email(), "test@test.com"),
+                AuthUserAttribute(AuthUserAttributeKey.nickname(), "test")
+            ),
+            AuthUpdateUserAttributesOptions.defaults(),
+            onSuccess,
+            onError
+        )
+
+        assertTrue { listenLatch.await(5, TimeUnit.SECONDS) }
+        verify(exactly = 1) { onError.accept(resultCaptor.captured) }
+        verify(exactly = 0) { onSuccess.accept(any()) }
+    }
+
+    @Test
+    fun `update single user attribute with no attribute options and delivery code success`() {
+        // GIVEN
+        val onSuccess = mockk<Consumer<AuthUpdateAttributeResult>>(relaxed = true)
+        val onError = mockk<Consumer<AuthException>>(relaxed = true)
+        val listenLatch = CountDownLatch(1)
+
+        val currentAuthState = mockk<AuthState> {
+            every { authNState } returns AuthenticationState.SignedIn(mockk())
+            every { authZState } returns AuthorizationState.SessionEstablished(credentials)
+        }
+        every { authStateMachine.getCurrentState(captureLambda()) } answers {
+            lambda<(AuthState) -> Unit>().invoke(currentAuthState)
+        }
+
+        coEvery {
+            authService.cognitoIdentityProviderClient?.updateUserAttributes(any<UpdateUserAttributesRequest>())
+        } returns UpdateUserAttributesResponse.invoke {
+        }
+
+        val slot = slot<AuthUpdateAttributeResult>()
+
+        every {
+            onSuccess.accept(capture(slot))
+        } answers {
+            listenLatch.countDown()
+        }
+
+        // WHEN
+        plugin.updateUserAttribute(
+            AuthUserAttribute(AuthUserAttributeKey.email(), "test@test.com"),
+            onSuccess,
+            onError
+        )
+
+        assertTrue { listenLatch.await(5, TimeUnit.SECONDS) }
+        coVerify(exactly = 1) { onSuccess.accept(slot.captured) }
+        assertTrue(slot.captured.isUpdated, "attribute should be successfully updated")
+        assertNotNull(slot.captured.nextStep, "next step should not be null")
+        assertNull(slot.captured.nextStep.codeDeliveryDetails, "code delivery details should be null")
+        assertEquals(
+            slot.captured.nextStep.updateAttributeStep,
+            AuthUpdateAttributeStep.DONE,
+            "next step should be done"
+        )
+        coVerify(exactly = 0) { onError.accept(any()) }
+    }
+
+    @Test
+    fun `update single user attribute with attribute options and no delivery code success`() {
+        // GIVEN
+        val onSuccess = mockk<Consumer<AuthUpdateAttributeResult>>(relaxed = true)
+        val onError = mockk<Consumer<AuthException>>(relaxed = true)
+        val listenLatch = CountDownLatch(1)
+
+        val currentAuthState = mockk<AuthState> {
+            every { authNState } returns AuthenticationState.SignedIn(mockk())
+            every { authZState } returns AuthorizationState.SessionEstablished(credentials)
+        }
+        every { authStateMachine.getCurrentState(captureLambda()) } answers {
+            lambda<(AuthState) -> Unit>().invoke(currentAuthState)
+        }
+
+        coEvery {
+            authService.cognitoIdentityProviderClient?.updateUserAttributes(any<UpdateUserAttributesRequest>())
+        } returns UpdateUserAttributesResponse.invoke {
+        }
+
+        val slot = slot<AuthUpdateAttributeResult>()
+
+        every {
+            onSuccess.accept(capture(slot))
+        } answers {
+            listenLatch.countDown()
+        }
+
+        val builder = AWSCognitoAuthUpdateUserAttributeOptions.builder().metadata(
+            mapOf("x" to "x", "y" to "y", "z" to "z")
+        )
+        // WHEN
+        plugin.updateUserAttribute(
+            AuthUserAttribute(AuthUserAttributeKey.email(), "test@test.com"),
+            builder.build(),
+            onSuccess,
+            onError
+        )
+
+        assertTrue { listenLatch.await(50, TimeUnit.SECONDS) }
+        coVerify(exactly = 1) { onSuccess.accept(slot.captured) }
+        assertTrue(slot.captured.isUpdated, "attribute should be successfully updated")
+        assertNotNull(slot.captured.nextStep, "next step should not be null")
+        assertNull(slot.captured.nextStep.codeDeliveryDetails, "code delivery details should be null")
+        assertEquals(
+            slot.captured.nextStep.updateAttributeStep,
+            AuthUpdateAttributeStep.DONE,
+            "next step should be done"
+        )
+        coVerify(exactly = 0) { onError.accept(any()) }
+    }
+
+    @Test
+    fun `update user attributes with delivery code success`() {
+        // GIVEN
+        val onSuccess = mockk<Consumer<MutableMap<AuthUserAttributeKey, AuthUpdateAttributeResult>>>(relaxed = true)
+        val onError = mockk<Consumer<AuthException>>(relaxed = true)
+        val listenLatch = CountDownLatch(1)
+
+        val currentAuthState = mockk<AuthState> {
+            every { authNState } returns AuthenticationState.SignedIn(mockk())
+            every { authZState } returns AuthorizationState.SessionEstablished(credentials)
+        }
+        every { authStateMachine.getCurrentState(captureLambda()) } answers {
+            lambda<(AuthState) -> Unit>().invoke(currentAuthState)
+        }
+
+        coEvery {
+            authService.cognitoIdentityProviderClient?.updateUserAttributes(any<UpdateUserAttributesRequest>())
+        } returns UpdateUserAttributesResponse.invoke {
+            codeDeliveryDetailsList = listOf(
+                CodeDeliveryDetailsType.invoke {
+                    attributeName = "email"
+                    deliveryMedium = DeliveryMediumType.Email
+                }
+            )
+        }
+
+        val slot = slot<MutableMap<AuthUserAttributeKey, AuthUpdateAttributeResult>>()
+
+        every {
+            onSuccess.accept(capture(slot))
+        } answers {
+            listenLatch.countDown()
+        }
+
+        val builder = AWSCognitoAuthUpdateUserAttributesOptions.builder().metadata(
+            mapOf("x" to "x", "y" to "y", "z" to "z")
+        )
+
+        // WHEN
+        plugin.updateUserAttributes(
+            mutableListOf(
+                AuthUserAttribute(AuthUserAttributeKey.email(), "test@test.com"),
+                AuthUserAttribute(AuthUserAttributeKey.nickname(), "test")
+            ),
+            builder.build(),
+            onSuccess,
+            onError
+        )
+
+        assertTrue { listenLatch.await(50, TimeUnit.SECONDS) }
+        coVerify(exactly = 1) { onSuccess.accept(slot.captured) }
+        assertEquals(slot.captured.size, 2)
+        // nickname
+        assertNotNull(slot.captured[AuthUserAttributeKey.nickname()], "nick name should be in result")
+        assertTrue(
+            slot.captured[AuthUserAttributeKey.nickname()]?.isUpdated ?: false,
+            "nickname attribute should be successfully updated"
+        )
+        assertNotNull(
+            slot.captured[AuthUserAttributeKey.nickname()]?.nextStep,
+            "next step should not be null for nickname attribute"
+        )
+        assertNull(
+            slot.captured[AuthUserAttributeKey.nickname()]?.nextStep?.codeDeliveryDetails,
+            "code delivery details should be null for nickname attribute"
+        )
+        assertEquals(
+            slot.captured[AuthUserAttributeKey.nickname()]?.nextStep?.updateAttributeStep,
+            AuthUpdateAttributeStep.DONE,
+            "next step for nickname attribute should be done"
+        )
+
+        // email
+        assertNotNull(slot.captured[AuthUserAttributeKey.email()], "email should be in result")
+        assertFalse(
+            slot.captured[AuthUserAttributeKey.email()]?.isUpdated ?: false,
+            "email attribute should not be successfully updated"
+        )
+        assertNotNull(
+            slot.captured[AuthUserAttributeKey.email()]?.nextStep,
+            "next step should not be null for email attribute"
+        )
+        assertNotNull(
+            slot.captured[AuthUserAttributeKey.email()]?.nextStep?.codeDeliveryDetails,
+            "code delivery details should not be null for email attribute"
+        )
+        assertEquals(
+            slot.captured[AuthUserAttributeKey.email()]?.nextStep?.codeDeliveryDetails?.attributeName,
+            "email",
+            "email attribute should not be successfully updated"
+        )
+        assertEquals(
+            slot.captured[AuthUserAttributeKey.email()]?.nextStep?.updateAttributeStep,
+            AuthUpdateAttributeStep.CONFIRM_ATTRIBUTE_WITH_CODE,
+            "next step for email attribute should be confirm_attribute_with_code"
+        )
+        coVerify(exactly = 0) { onError.accept(any()) }
     }
 }